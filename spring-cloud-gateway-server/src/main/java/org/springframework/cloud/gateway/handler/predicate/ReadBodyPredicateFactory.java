--- conflicted
+++ resolved
@@ -25,127 +25,14 @@
  * The body is cached in memory so that possible subsequent calls to the predicate do not
  * need to deserialize again.
  */
-<<<<<<< HEAD
-public class ReadBodyPredicateFactory extends AbstractRoutePredicateFactory<ReadBodyPredicateFactory.Config> {
-
-	protected static final Log log = LogFactory.getLog(ReadBodyPredicateFactory.class);
-
-	private static final String TEST_ATTRIBUTE = "read_body_predicate_test_attribute";
-
-	private static final String CACHE_REQUEST_BODY_OBJECT_KEY = "cachedRequestBodyObject";
-
-	private final List<HttpMessageReader<?>> messageReaders;
-=======
 @Deprecated
 public class ReadBodyPredicateFactory extends ReadBodyRoutePredicateFactory {
->>>>>>> 7e77a911
 
 	public ReadBodyPredicateFactory() {
 	}
 
 	public ReadBodyPredicateFactory(List<HttpMessageReader<?>> messageReaders) {
-<<<<<<< HEAD
-		super(Config.class);
-		this.messageReaders = messageReaders;
-	}
-
-	@Override
-	@SuppressWarnings("unchecked")
-	public AsyncPredicate<ServerWebExchange> applyAsync(Config config) {
-		return new AsyncPredicate<ServerWebExchange>() {
-			@Override
-			public Publisher<Boolean> apply(ServerWebExchange exchange) {
-				Class inClass = config.getInClass();
-
-				Object cachedBody = exchange.getAttribute(CACHE_REQUEST_BODY_OBJECT_KEY);
-				Mono<?> modifiedBody;
-				// We can only read the body from the request once, once that happens if
-				// we try to read the body again an exception will be thrown. The below
-				// if/else caches the body object as a request attribute in the
-				// ServerWebExchange so if this filter is run more than once (due to more
-				// than one route using it) we do not try to read the request body
-				// multiple times
-				if (cachedBody != null) {
-					try {
-						boolean test = config.predicate.test(cachedBody);
-						exchange.getAttributes().put(TEST_ATTRIBUTE, test);
-						return Mono.just(test);
-					}
-					catch (ClassCastException e) {
-						if (log.isDebugEnabled()) {
-							log.debug("Predicate test failed because class in predicate "
-									+ "does not match the cached body object", e);
-						}
-					}
-					return Mono.just(false);
-				}
-				else {
-					return ServerWebExchangeUtils.cacheRequestBodyAndRequest(exchange,
-							(serverHttpRequest) -> ServerRequest
-									.create(exchange.mutate().request(serverHttpRequest).build(), messageReaders)
-									.bodyToMono(inClass).doOnNext(objectValue -> exchange.getAttributes()
-											.put(CACHE_REQUEST_BODY_OBJECT_KEY, objectValue))
-									.map(objectValue -> config.getPredicate().test(objectValue)));
-				}
-			}
-
-			@Override
-			public String toString() {
-				return String.format("ReadBody: %s", config.getInClass());
-			}
-		};
-	}
-
-	@Override
-	@SuppressWarnings("unchecked")
-	public Predicate<ServerWebExchange> apply(Config config) {
-		throw new UnsupportedOperationException("ReadBodyPredicateFactory is only async.");
-	}
-
-	public static class Config {
-
-		private Class inClass;
-
-		private Predicate predicate;
-
-		private Map<String, Object> hints;
-
-		public Class getInClass() {
-			return inClass;
-		}
-
-		public Config setInClass(Class inClass) {
-			this.inClass = inClass;
-			return this;
-		}
-
-		public Predicate getPredicate() {
-			return predicate;
-		}
-
-		public Config setPredicate(Predicate predicate) {
-			this.predicate = predicate;
-			return this;
-		}
-
-		public <T> Config setPredicate(Class<T> inClass, Predicate<T> predicate) {
-			setInClass(inClass);
-			this.predicate = predicate;
-			return this;
-		}
-
-		public Map<String, Object> getHints() {
-			return hints;
-		}
-
-		public Config setHints(Map<String, Object> hints) {
-			this.hints = hints;
-			return this;
-		}
-
-=======
 		super(messageReaders);
->>>>>>> 7e77a911
 	}
 
 }